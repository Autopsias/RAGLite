--- conflicted
+++ resolved
@@ -131,10 +131,7 @@
     "venv",
 ]
 
-<<<<<<< HEAD
-=======
 [tool.ruff.lint]
->>>>>>> e9d80160
 # Enable specific rule sets
 select = [
     "E",   # pycodestyle errors
@@ -153,11 +150,7 @@
     "C901",  # Too complex (will address in Phase 4 refactoring)
 ]
 
-<<<<<<< HEAD
-[tool.ruff.per-file-ignores]
-=======
 [tool.ruff.lint.per-file-ignores]
->>>>>>> e9d80160
 "__init__.py" = ["F401"]  # Unused imports in __init__.py are OK
 
 # ============================================================================
